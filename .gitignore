--- conflicted
+++ resolved
@@ -1,10 +1,6 @@
 .DS_store
 node_modules
 dist/
-<<<<<<< HEAD
 .idea/
 .env
-=======
-.env
-typedoc/
->>>>>>> 2ae5814c
+typedoc/